--- conflicted
+++ resolved
@@ -519,13 +519,8 @@
 		info.cMethods.add(C_METHOD_TC);
 		// If the change is an update in intermediate node,
 		// copy all values from loc except for updated value.
-<<<<<<< HEAD
 		if (c.type.equals(Change.UPDATE) && c.node.children.size() > 0) {
 			System.out.println("[Debug.log]: updateIntermediate on line 522 of cStrategy");
-=======
-		if (c.type.equals(Change.UPDATE)  && c.node.children.size() > 0) {
-			// System.out.println("inter!!!");
->>>>>>> e25b6a98
 			return updateIntermediate(c, loc);
 		}
 
