--- conflicted
+++ resolved
@@ -30,7 +30,6 @@
 		pool = new ChangePool();
 	}
 
-<<<<<<< HEAD
 	public void collect(Script script) {
 		// System.out.println(script.toString()) ;
 		// TODO: hard coding된 fix list들을 제거하고 실행해보기
@@ -38,215 +37,12 @@
 		Change revChange;
 
 		for (Change c : script.changes.keySet()) {
-=======
-	public void collect(Script script){
-		for(Change c : script.changes.keySet()){
->>>>>>> e25b6a98
 			ContextIdentifier identifier = pool.getIdentifier();
 			List<EditOp> ops = script.changes.get(c);
 			for(EditOp op : ops) {
 				Context context = identifier.getContext(op);
 				updateMethod(c);
-<<<<<<< HEAD
 				pool.add(context, c);
-				/*
-				revChange = null;
-
-				String nodeType = c.node.label.split("::")[0];
-				String locationType = c.location.label.split("::")[0];
-
-				fixList = null;
-				System.out.println("[Debug.log] line 54 of ChangePoolGenerator: nodeType = "+nodeType);
-				System.out.println("[Debug.log] line 55 of ChangePoolGenerator: locationType = "+locationType);
-				
-				switch (c.type) {
-					case Change.INSERT:
-						revChange = new Change(c.id, Change.DELETE, c.node, c.location);
-						if(nodeType.equals("InfixExpression")){
-							System.out.println("[Debug.log] line 59 of ChangePoolGenerator: infix expression\n\n");
-							fixList = infixList;
-						}
-						else if(nodeType.equals("PostfixExpression")){
-							System.out.println("[Debug.log] line 63 of ChangePoolGenerator: postfix expression\n\n");
-							fixList = postfixList ;
-						}
-						else if(nodeType.equals("PrefixExpression")){
-							System.out.println("[Debug.log] line 67 of ChangePoolGenerator: prefix expression\n\n");
-							fixList = prefixList;
-						}
-						if(fixList == null)
-							break;
-
-						for(String newInfix : fixList){
-							Change cloneChange = new Change(c.id, Change.DELETE, c.node, c.location) ;
-							cloneChange.node.label = locationType+ "::"+newInfix;
-							cloneChange.node.value = newInfix;
-
-							newChangeHash = new Integer((cloneChange.type+cloneChange.node.label+cloneChange.location.label).toString().hashCode());
-							if (changeList.contains(newChangeHash))
-								continue;
-
-							pool.add(context, cloneChange);
-							changeList.add(newChangeHash);
-
-							System.out.println("Added Change type: " + cloneChange.type);
-							System.out.println("Added Change node: " + cloneChange.node.label);
-							System.out.println("Added Change location: " + cloneChange.location.label);
-							System.out.println("Added Change Context: " + context.toString()+"\n");
-						}
-						break;
-					case Change.DELETE:
-						revChange = new Change(c.id, Change.INSERT, c.node, c.location);
-						if(nodeType.equals("InfixExpression")){
-							System.out.println("[Debug.log] line 96 of ChangePoolGenerator: infix expression\n\n");
-							fixList = infixList;
-						}
-						else if(nodeType.equals("PostfixExpression")){
-							System.out.println("[Debug.log] line 100 of ChangePoolGenerator: postfix expression\n\n");
-							fixList = postfixList ;
-						}
-						else if(nodeType.equals("PrefixExpression")){
-							System.out.println("[Debug.log] line 104 of ChangePoolGenerator: prefix expression\n\n");
-							fixList = prefixList;
-						}
-
-						if(fixList == null)
-							break;
-						
-						for(String newInfix : fixList){
-							Change cloneChange = new Change(c.id, Change.INSERT, c.node, c.location) ;
-							cloneChange.node.label = locationType+ "::"+newInfix;
-							cloneChange.node.value = newInfix ;
-
-							newChangeHash = new Integer((cloneChange.type+cloneChange.node.label+cloneChange.location.label).toString().hashCode());
-							if (changeList.contains(newChangeHash))
-								continue;
-
-							pool.add(context, cloneChange);
-							changeList.add(newChangeHash);
-
-							System.out.println("Added Change type: " + cloneChange.type);
-							System.out.println("Added Change node: " + cloneChange.node.label);
-							System.out.println("Added Change location: " + cloneChange.location.label);
-							System.out.println("Added Change Context: " + context.toString()+"\n");
-						}
-						break;
-
-					case Change.UPDATE:
-					
-						if(locationType.equals("InfixExpression")){
-							System.out.println("[Debug.log] line 131 of ChangePoolGenerator: infix expression\n\n");
-							fixList = infixList;
-						}
-						else if(locationType.equals("PostfixExpression")){
-							System.out.println("[Debug.log] line 135 of ChangePoolGenerator: postfix expression\n\n");
-							fixList = postfixList ;
-						}
-						else if(locationType.equals("PrefixExpression")){
-							System.out.println("[Debug.log] line 139 of ChangePoolGenerator: prefix expression\n\n");
-							fixList = prefixList;
-						}
-							
-						
-						if(fixList == null)
-							break;
-							
-						for(String newInfix : fixList){
-							Change cloneChange = new Change(c.id, Change.UPDATE, c.node, c.location) ;
-							cloneChange.location.label = locationType+ "::"+newInfix;
-							cloneChange.location.value = newInfix ;
-
-							newChangeHash = new Integer((cloneChange.type+cloneChange.node.label+cloneChange.location.label).toString().hashCode());
-							if (changeList.contains(newChangeHash))
-								continue;
-
-							pool.add(context, cloneChange);
-							changeList.add(newChangeHash);
-
-							System.out.println("Added Change type: " + cloneChange.type);
-							System.out.println("Added Change node: " + cloneChange.node.label);
-							System.out.println("Added Change location: " + cloneChange.location.label);
-							System.out.println("Added Change Context: " + context.toString()+"\n");
-
-							System.out.println("This is change to string\n" + cloneChange + "\n");
-
-						}
-						
-
-						break;
-					case Change.REPLACE:
-						if(locationType.equals("InfixExpression")){
-							System.out.println("[Debug.log] line 174 of ChangePoolGenerator: infix expression\n\n");
-							fixList = infixList;
-						}
-						else if(locationType.equals("PostfixExpression")){
-							System.out.println("[Debug.log] line 178 of ChangePoolGenerator: postfix expression\n\n");
-							fixList = postfixList;
-						}
-						else if(locationType.equals("PrefixExpression")){
-							System.out.println("[Debug.log] line 182 of ChangePoolGenerator: prefix expression\n\n");
-							fixList = prefixList;
-						}
-						if(fixList == null)
-							break;
-						
-						for(String newInfix : fixList){
-							Change cloneChange = new Change(c.id, Change.UPDATE, c.node, c.location) ;
-							cloneChange.location.label = locationType+ "::"+newInfix;
-							cloneChange.location.value = newInfix ;
-
-							newChangeHash = new Integer((cloneChange.type+cloneChange.node.label+cloneChange.location.label).toString().hashCode());
-							if (changeList.contains(newChangeHash))
-								continue;
-
-							pool.add(context, cloneChange);
-							changeList.add(newChangeHash);
-
-							System.out.println("Added Change type: " + cloneChange.type);
-							System.out.println("Added Change node: " + cloneChange.node.label);
-							System.out.println("Added Change location: " + cloneChange.location.label);
-							System.out.println("Added Change Context: " + context.toString()+"\n");
-
-							System.out.println("This is change to string\n" + cloneChange + "\n");
-						}
-						
-						break;
-
-				}	
-
-				if(revChange != null){
-					newChangeHash = new Integer((revChange.type+revChange.node.label+revChange.location.label).toString().hashCode());
-					if (changeList.contains(newChangeHash))
-						continue;
-
-					pool.add(context, revChange);
-					changeList.add(newChangeHash);
-
-
-					System.out.println("Added Change type: " + revChange.type);
-					System.out.println("Added Change node: " + revChange.node.label);
-					System.out.println("Added Change location: " + revChange.location.label);
-					System.out.println("Added Change Context: " + context.toString()+"\n");
-				}
-
-				newChangeHash = new Integer((c.type+c.node.label+c.location.label).toString().hashCode());
-				if (changeList.contains(newChangeHash))
-					continue;
-
-				// pool.add(context, c);
-				// changeList.add(newChangeHash);
-
-				pool.add(context, c);
-
-				*/
-				// REVERTED codes of confixplus to original confix
-				System.out.println("Added Change type: " + c.type);
-				System.out.println("Added Change node: " + c.node.label);
-				System.out.println("Added Change location: " + c.location.label);
-				System.out.println("Added Change Context: " + context.toString()+"\n");
-=======
-				pool.add(context, c);
->>>>>>> e25b6a98
 			}
 		}
 	}
@@ -271,11 +67,8 @@
 		c.id = sb.toString();
 	}
 
-<<<<<<< HEAD
-	public void collect(List<File> bugFiles, List<File> cleanFiles, String[] classPathEntries, String sourcePathEntries) {
-=======
 	public void collect(List<File> bugFiles, List<File> cleanFiles, String[] compileClassPathEntries, String[] sourcePath) {
->>>>>>> e25b6a98
+
 		System.out.println("bugFiles size: "+bugFiles.size());
 		System.out.println("cleanFiles size: "+cleanFiles.size());
 		try {
@@ -296,13 +89,9 @@
 				String[] srcPathList = new String [1];
 				srcPathList[0] = sourcePathEntries;
 
-<<<<<<< HEAD
-				Tree before = TreeBuilder.buildTreeFromFile(bugFiles.get(i), classPathEntries, srcPathList);
-				Tree after = TreeBuilder.buildTreeFromFile(cleanFiles.get(i), classPathEntries, srcPathList);
-=======
 				Tree before = TreeBuilder.buildTreeFromFile(bugFiles.get(i),compileClassPathEntries,sourcePath);
 				Tree after = TreeBuilder.buildTreeFromFile(cleanFiles.get(i),compileClassPathEntries,sourcePath);
->>>>>>> e25b6a98
+
 
 				if(before == null || after == null)
 					System.out.println("Tree is null");
